--- conflicted
+++ resolved
@@ -183,13 +183,7 @@
 python -m gluefactory.eval.scannet1500 --conf superpoint+lightglue-official \
     model.matcher.{depth_confidence=0.95,width_confidence=0.95}
 ```
-<<<<<<< HEAD
-</details>
-
-<details>
-=======
-
->>>>>>> b3bbc4e0
+
 Here are the results as Area Under the Curve (AUC) of the pose error at  5/10/20 degrees:
 
 | Methods                                                      | [OpenCV](../gluefactory/robust_estimators/relative_pose/opencv.py) |
