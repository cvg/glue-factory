from pathlib import Path

<<<<<<< HEAD
cluster_team_folder = Path(
    "/local/home/Point-Line/"
)  # cluster team folder for 3dv
=======
>>>>>>> b6a2d01b
root = Path(__file__).parent.parent  # top-level directory
p = Path("/local/home/Point-Line/") # cluster team folder for 3dv
DATA_PATH = p / "data"  # datasets and pretrained weights
TRAINING_PATH = p / "outputs/training/"  # training checkpoints
EVAL_PATH = p / "outputs/results/"  # evaluation results<|MERGE_RESOLUTION|>--- conflicted
+++ resolved
@@ -1,11 +1,5 @@
 from pathlib import Path
 
-<<<<<<< HEAD
-cluster_team_folder = Path(
-    "/local/home/Point-Line/"
-)  # cluster team folder for 3dv
-=======
->>>>>>> b6a2d01b
 root = Path(__file__).parent.parent  # top-level directory
 p = Path("/local/home/Point-Line/") # cluster team folder for 3dv
 DATA_PATH = p / "data"  # datasets and pretrained weights
