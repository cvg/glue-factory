"""
Load the POLD2-MLP dataset (npy files if they exist, otherwise generate using DeepLSD).
Usage:
    python -m gluefactory.datasets.pold2_mlp_dataset --conf gluefactory/configs/pold2_mlp_dataloader_test.yaml
"""

import argparse
import glob
import logging
import shutil
from pathlib import Path

import cv2
import numpy as np
import torch
from omegaconf import OmegaConf
from tqdm import tqdm
<<<<<<< HEAD
import pickle
=======
>>>>>>> 1ab2f103
import enum

from gluefactory.models.deeplsd_inference import DeepLSD
from gluefactory.utils.image import load_image
from gluefactory.models.extractors.joint_point_line_extractor import JointPointLineDetectorDescriptor
from gluefactory.models.lines.pold2_extractor import LineExtractor

from ..settings import DATA_PATH
from ..utils.tools import fork_rng
from .base_dataset import BaseDataset

logger = logging.getLogger(__name__)

class NegativeType(enum.Enum):
    RANDOM = "random"
    DEEPLSD_RANDOM = "deeplsd_random"
    DEEPLSD_NEIGHBOUR = "deeplsd_neighbour"
    COMBINED = "combined"


class POLD2_MLP_Dataset(BaseDataset):
    default_conf = {
        # image search
        "data_dir": "pold2_mlp_dataset",  # the top-level directory with the npy files
        # splits
        "train_size": 100,
        "val_size": 10,
        "shuffle_seed": 0,  # or None to skip
        "reseed": False,
        # data generation (None to skip)
        "generate": {
            "regenerate": False,

            "num_images": 100,
            "num_negative_per_image": 10,
            "negative_type": "random",  # random, deeplsd_random, deeplsd_neighbour, combined
            "combined_ratio": 0.5,
            "negative_neighbour_min_radius": 5,
            "negative_neighbour_max_radius": 10,
            "num_positive_per_image": 10,  # -1 to use all

            "mlp_config": {
                "has_angle_field": True,
                "has_distance_field": True, 
                
                "num_line_samples": 30,    # number of sampled points between line endpoints
                "brute_force_samples": False,  # sample all points between line endpoints
                "image_size": 800,         # size of the input image, relevant only if brute_force_samples is True

                "num_bands": 1,            # number of bands to sample along the line
                "band_width": 1,           # width of the band to sample along the line
            },

            "deeplsd_config": {
                "detect_lines": True,
                "line_detection_params": {
                    "merge": False,
                    "filtering": True,
                    "grad_thresh": 3,
                    "grad_nfa": True,
                },
                "weights": None,  # path to the weights of the DeepLSD model (relative to DATA_PATH)
<<<<<<< HEAD
            }, 
            "jpldd_config" : { # Config for JPLDD to generate distance and angle field. If this is None, DeeplSD DF and AF will be used
=======
            },

            "jpldd_config" : {
>>>>>>> 1ab2f103
                "name": "joint_point_line_extractor",
                "max_num_keypoints": 500,  # setting for training, for eval: -1
                "timeit": True,  # override timeit: False from BaseModel
                "line_df_decoder_channels": 32,
                "line_af_decoder_channels": 32,
                "line_detection": {
                        "do": False,
                    },
                "checkpoint": None,
            },
            "glob": "revisitop1m/jpg/**/base_image.jpg",  # relative to DATA_PATH
            
            "debug": False, # debug the data generation (visualize positive and negative samples)
        },
    }

    def _init(self, conf):
        data_dir = DATA_PATH / conf.data_dir
        if not data_dir.exists() or conf.generate is not None:
            self.generate_data(conf, data_dir)

        if (
            not (data_dir / "positives.npy").exists()
            or not (data_dir / "negatives.npy").exists()
        ):
            raise ValueError("No data found in the data directory.")

        # Load the data
        positives = torch.from_numpy(np.load(data_dir / "positives.npy"))
        negatives = torch.from_numpy(np.load(data_dir / "negatives.npy"))
        samples = torch.cat((positives, negatives), axis=0)
        labels = torch.cat(
            (torch.ones(positives.shape[0]), torch.zeros(negatives.shape[0])), axis=0
        )
        logger.info(f"Loaded POLD2-MLP dataset with {positives.shape} positives and {negatives.shape} negatives")

        if conf.shuffle_seed is not None:
            idxs = torch.randperm(
                samples.shape[0],
                generator=torch.Generator().manual_seed(conf.shuffle_seed),
            )
            samples = samples[idxs]
            labels = labels[idxs]

        train_samples = samples[: conf.train_size]
        val_samples = samples[conf.train_size : conf.train_size + conf.val_size]

        train_labels = labels[: conf.train_size]
        val_labels = labels[conf.train_size : conf.train_size + conf.val_size]

        self.split_data = {
            "train": {"samples": train_samples, "labels": train_labels},
            "val": {"samples": val_samples, "labels": val_labels},
        }
        logger.info(
            f"Loaded POLD2-MLP dataset with total {len(samples)} samples, Train: {len(train_samples)}, Val: {len(val_samples)}"
        )

    def generate_data(self, conf: OmegaConf, data_dir: Path):

        # DEBUG
        self.gen_debug = False
        if conf.generate.debug:
            import os
            from gluefactory.visualization.viz2d import show_lines, show_points

            self.IMAGE = None
            self.IDX = 0
            self.gen_debug = True

            if os.path.exists("tmp_dataset_debug"):
                shutil.rmtree("tmp_dataset_debug")
            os.makedirs("tmp_dataset_debug")

        device = torch.device("cuda" if torch.cuda.is_available() else "cpu")

<<<<<<< HEAD
        def get_line_from_image(file_path, deeplsd_net, jpldd_net):
            if file_path[-4:] != '.pkl':
                img = cv2.imread(file_path)[:, :, ::-1]
                if self.gen_debug:
                    self.IMAGE = img
                gray_img = cv2.cvtColor(img, cv2.COLOR_RGB2GRAY)
                jpldd_img = load_image(file_path).to(device).unsqueeze(0)
            else:
                file = {}
                with open(file_path, 'rb') as f:
                    fileread = pickle.load(f)
                    file['img'] = fileread['img']
                    file['lines'] = fileread['lines']
                    file['points'] = fileread['points']
                    file['imgname'] = fileread['imgname']
                
                del fileread
                gray_img = cv2.cvtColor(file['img'], cv2.COLOR_RGB2GRAY)
                jpldd_img = torch.from_numpy(file["img"].astype(np.float32)).permute(2,0,1).to(device).unsqueeze(0)

            def get_lines(lines: np.ndarray, points: np.ndarray):

                lines_xy = []
                for line in lines:
                    lines_xy.append([points[line[0]], points[line[1]]])

                return np.array(lines_xy)
            
=======
        def get_line_from_image(file_path, deeplsd_net, jpldd_net, reshape_image=None):
            img = cv2.imread(file_path)[:, :, ::-1]
            gray_img = cv2.cvtColor(img, cv2.COLOR_RGB2GRAY)
>>>>>>> 1ab2f103

            if reshape_image is not None:
                gray_img = cv2.resize(gray_img, (reshape_image, reshape_image))
                img = cv2.resize(img, (reshape_image, reshape_image))

            if self.gen_debug:
                from copy import deepcopy
                self.IMAGE = np.ascontiguousarray(deepcopy(img), dtype=np.uint8)

            inputs = {
                "image": torch.tensor(gray_img, dtype=torch.float, device=device)[
                    None, None
                ]
                / 255.0
            }
            inputs_jpldd = {
<<<<<<< HEAD
                "image": jpldd_img
=======
                "image": torch.tensor(img.copy(), dtype=torch.float, device=device)[None].permute(0, 3, 1, 2)/255.0
>>>>>>> 1ab2f103
            }

            with torch.no_grad():
                out_deeplsd = deeplsd_net(inputs)
                out_jpldd = jpldd_net(inputs_jpldd) if self.conf.generate.jpldd_config is not None else None


            # distance field
            if self.conf.generate.jpldd_config is not None:
                distances = out_jpldd["line_distancefield"][0]
            else:
                distances = out_deeplsd["df"][0]
            distances /= deeplsd_net.conf.line_neighborhood

            # angle field
<<<<<<< HEAD
            if self.conf.generate.jpldd_config is not None:
                angles = out_jpldd["line_anglefield"][0]
            else:
                angles = out_deeplsd["line_level"][0]
            angles = angles.cpu().numpy() / np.pi
=======
            angles = out_jpldd["line_anglefield"][0]
            angles = angles / np.pi
>>>>>>> 1ab2f103

            if file_path[-4:] != '.pkl':
                lines = np.array(out_deeplsd["lines"][0])
            else:
                lines = get_lines(file["lines"], file["points"])

            return distances, angles, lines, gray_img.shape
            
        def generate_random_endpoints(img_shape, gen_conf):
            # Randomly sample negative points and generate lines
            neg_x = np.random.randint(0, img_shape[1], (2 * self.num_negative)).reshape(-1, 1)
            neg_y = np.random.randint(0, img_shape[0], (2 * self.num_negative)).reshape(-1, 1)
            neg_lines = np.stack([neg_x, neg_y], axis=1).reshape(-1, 2, 2)

            return neg_lines
        
        def generate_deeplsd_random_endpoints(lines):
            # Randomly pair up the deeplsd endpoints to generate negative samples
            lines = lines.copy()
            endpoints = lines.reshape(-1, 2)
            np.random.shuffle(endpoints)
            neg_lines = endpoints.reshape(-1, 2, 2)

            return neg_lines
        
        def generate_deeplsd_neighbour_endpoints(lines, img_shape, gen_conf):
            # Pairup points in the neighbourhood of the deeplsd endpoints to generate hard negative samples
            neg_lines = []
            min_radius = gen_conf.negative_neighbour_min_radius
            max_radius = gen_conf.negative_neighbour_max_radius

            for line in lines:
                radius = np.random.randint(min_radius, max_radius)

                p1, p2 = line
                p1_neigh = p1 + np.random.randint(-radius, radius, 2)
                p2_neigh = p2 + np.random.randint(-radius, radius, 2)
                p1_neigh = np.clip(p1_neigh, 0, img_shape[::-1])
                p2_neigh = np.clip(p2_neigh, 0, img_shape[::-1])
                neg_lines.append(np.stack([p1_neigh, p2_neigh]))

<<<<<<< HEAD
            df_val = distance_map[points[:, 1], points[:, 0]].reshape(num_bands,-1)
            af_val = angle_map[points[:, 1], points[:, 0]].reshape(num_bands,-1)


            if conf.generate.use_df and not conf.generate.use_af:
                return df_val
            elif conf.generate.use_af and not conf.generate.use_df:
                return af_val
            else:
                return np.hstack([df_val, af_val])
            
        def generate_random_endpoints(img_shape, gen_conf):
            # Randomly sample negative points and generate lines
            neg_x = np.random.randint(0, img_shape[1], (2 * gen_conf.num_negative_per_image)).reshape(-1, 1)
            neg_y = np.random.randint(0, img_shape[0], (2 * gen_conf.num_negative_per_image)).reshape(-1, 1)
            neg_lines = np.stack([neg_x, neg_y], axis=1).reshape(-1, 2, 2)

            return neg_lines
        
        def generate_deeplsd_random_endpoints(lines):
            # Randomly pair up the deeplsd endpoints to generate negative samples
            lines = lines.copy()
            endpoints = lines.reshape(-1, 2)
            np.random.shuffle(endpoints)
            neg_lines = endpoints.reshape(-1, 2, 2)

            return neg_lines
        
        def generate_deeplsd_neighbour_endpoints(lines, img_shape, gen_conf):
            # Pairup points in the neighbourhood of the deeplsd endpoints to generate hard negative samples
            neg_lines = []
            min_radius = gen_conf.negative_neighbour_min_radius
            max_radius = gen_conf.negative_neighbour_max_radius

            for line in lines:
                radius = np.random.randint(min_radius, max_radius)

                p1, p2 = line
                p1_neigh = p1 + np.random.randint(-radius, radius, 2)
                p2_neigh = p2 + np.random.randint(-radius, radius, 2)
                p1_neigh = np.clip(p1_neigh, 0, img_shape[::-1])
                p2_neigh = np.clip(p2_neigh, 0, img_shape[::-1])
                neg_lines.append(np.stack([p1_neigh, p2_neigh]))

            neg_lines = np.array(neg_lines)

=======
            neg_lines = np.array(neg_lines)

>>>>>>> 1ab2f103
            return neg_lines

        if data_dir.exists():
            if conf.generate.regenerate:
                logger.warning(f"Data directory already exists. Overwriting {data_dir}")
                shutil.rmtree(data_dir)
            else:
                logger.info("Found existing data. Not regenerating")
                return

        data_dir.mkdir(parents=True, exist_ok=True)

        gen_conf = conf.generate
        if gen_conf is None:
            raise ValueError("No data generation configuration found.")

        # Load the DeepLSD model
        ckpt_path = DATA_PATH / gen_conf.deeplsd_config.weights
        ckpt = torch.load(str(ckpt_path), map_location=device, weights_only=False)
        deeplsd_net = DeepLSD(gen_conf.deeplsd_config)
        deeplsd_net.load_state_dict(ckpt["model"])
        deeplsd_net = deeplsd_net.to(device).eval()
        jpldd_net = JointPointLineDetectorDescriptor(gen_conf.jpldd_config)
        jpldd_net = jpldd_net.to(device).eval()
        
        extractor = LineExtractor(
            OmegaConf.create(
                {
                    "mlp_conf": gen_conf.mlp_config,
                }
            )
        )

        # Generate the data
        positives = []
        negatives = []

        fps = glob.glob(str(DATA_PATH / gen_conf.glob), recursive=True)
        print(f"Found {len(fps)} images for glob {str(DATA_PATH / gen_conf.glob)}")
        fps = np.random.choice(fps, gen_conf.num_images, replace=False)

        for file_path in tqdm(fps, desc="Generating data"):
            distance_map, angle_map, lines, img_shape = get_line_from_image(
                file_path, deeplsd_net, jpldd_net, gen_conf.mlp_config.image_size
            )

            lines = lines.astype(int)  # convert to int for indexing

<<<<<<< HEAD
            # Postive samples
            if gen_conf.num_positive_per_image == -1:
                pos_idx = np.arange(len(lines))
            else:
                num_pos = min(gen_conf.num_positive_per_image, len(lines))
=======
            self.num_positive = gen_conf.num_positive_per_image
            self.num_negative = gen_conf.num_negative_per_image

            self.num_positive = min(self.num_positive, self.num_negative)
            self.num_negative = min(self.num_negative, self.num_positive)

            # Postive samples
            if self.num_positive == -1:
                pos_idx = np.arange(len(lines))
                self.num_positive = len(lines)
                self.num_negative = len(lines)
            else:
                num_pos = min(self.num_positive, len(lines))
>>>>>>> 1ab2f103
                pos_idx = np.random.choice(len(lines), num_pos, replace=False)
            pos_lines = lines[pos_idx]

            # Negative samples
            if gen_conf.negative_type == NegativeType.RANDOM.value:
                neg_lines = generate_random_endpoints(img_shape, gen_conf)

            elif gen_conf.negative_type == NegativeType.DEEPLSD_RANDOM.value:
                neg_lines = generate_deeplsd_random_endpoints(lines)

            elif gen_conf.negative_type == NegativeType.DEEPLSD_NEIGHBOUR.value:
                neg_lines = generate_deeplsd_neighbour_endpoints(lines, img_shape, gen_conf)

            elif gen_conf.negative_type == NegativeType.COMBINED.value:
                neg_deeplsd_random = generate_deeplsd_random_endpoints(lines)
                neg_deeplsd_neighbour = generate_deeplsd_neighbour_endpoints(lines, img_shape, gen_conf)

<<<<<<< HEAD
                num_neg_neigh = int(gen_conf.combined_ratio * gen_conf.num_negative_per_image)
                num_neg_rand = gen_conf.num_negative_per_image - num_neg_neigh

                neigh_idx = np.random.choice(len(neg_deeplsd_neighbour), min(num_neg_neigh,len(neg_deeplsd_neighbour)), replace=False)
                rand_idx = np.random.choice(len(neg_deeplsd_random), min(num_neg_rand,len(neg_deeplsd_random)), replace=False)
=======
                num_neg_neigh = int(gen_conf.combined_ratio * self.num_negative)
                num_neg_rand = self.num_negative - num_neg_neigh

                neigh_idx = np.random.choice(len(neg_deeplsd_neighbour), min(num_neg_neigh, len(neg_deeplsd_neighbour)), replace=False)
                rand_idx = np.random.choice(len(neg_deeplsd_random), min(num_neg_rand, len(neg_deeplsd_random)), replace=False)
>>>>>>> 1ab2f103

                neg_lines = np.concatenate([neg_deeplsd_neighbour[neigh_idx], neg_deeplsd_random[rand_idx]])

            else:
                raise ValueError(f"Unknown negative type: {gen_conf.negative_type}")
            
<<<<<<< HEAD
            num_neg = min(gen_conf.num_negative_per_image, len(neg_lines))
=======
            num_neg = min(self.num_negative, len(neg_lines))
>>>>>>> 1ab2f103
            neg_idx = np.random.choice(len(neg_lines), num_neg, replace=False)
            neg_lines = neg_lines[neg_idx]
            
            # DEBUG
            if self.gen_debug:
<<<<<<< HEAD
                dimg = show_lines(self.IMAGE[:,:,::-1], pos_lines.astype(int), color='green')
=======
                dimg = show_lines(self.IMAGE[:,:,::-1].copy(), pos_lines.astype(int), color='green')
>>>>>>> 1ab2f103
                dimg = show_lines(dimg, neg_lines.astype(int), color='red')
                dimg = show_points(dimg, pos_lines.reshape(-1, 2).astype(int))

                global IDX
                cv2.imwrite(f"tmp_dataset_debug/{self.IDX}.png", dimg)
                self.IDX += 1

<<<<<<< HEAD

            # Generate positive samples
            for line in pos_lines:
                positives.append(
                    datasetEntryFromPoints(
                        line[0], line[1], distance_map, angle_map, blend, img_shape
                    )
                )

            # Generate negative samples
            for line in neg_lines:
                negatives.append(
                    datasetEntryFromPoints(
                        line[0], line[1], distance_map, angle_map, blend, img_shape
                    )
                )
=======
            # convert to torch tensors
            device = extractor.device
            pos_lines = torch.tensor(pos_lines, dtype=torch.int, device=device)
            neg_lines = torch.tensor(neg_lines, dtype=torch.int, device=device)

            # Generate positive samples
            positives.append(
                extractor.mlp_input_prep(
                    pos_lines.reshape(-1, 2),
                    torch.arange(len(pos_lines)*2).reshape(-1, 2),
                    distance_map,
                    angle_map
                ).cpu().numpy()
            )

            # Generate negative samples
            negatives.append(
                extractor.mlp_input_prep(
                    neg_lines.reshape(-1, 2),
                    torch.arange(len(neg_lines)*2).reshape(-1, 2),
                    distance_map,
                    angle_map
                ).cpu().numpy()
            )

        positives = np.concatenate(positives)
        negatives = np.concatenate(negatives)
>>>>>>> 1ab2f103

        # Save the data
        np.save(data_dir / "positives.npy", positives)
        np.save(data_dir / "negatives.npy", negatives)

    def get_dataset(self, split):
        return _Dataset(self.conf, self.split_data[split], split)


class _Dataset(torch.utils.data.Dataset):
    def __init__(self, conf, split_data, split):
        self.conf = conf
        self.split = split

        self.samples = split_data["samples"]
        self.labels = split_data["labels"]

    def __getitem__(self, idx):
        if self.conf.reseed:
            with fork_rng(self.conf.seed + idx, False):
                return self.getitem(idx)
        else:
            return self.getitem(idx)

    def getitem(self, idx):
        data = {"input": self.samples[idx], "label": self.labels[idx]}

        return data

    def __len__(self):
        return len(self.samples)


if __name__ == "__main__":
    from .. import logger

    parser = argparse.ArgumentParser()
    parser.add_argument("--conf", type=str, default=None)
    args = parser.parse_args()

    conf = (
        OmegaConf.load(args.conf)
        if args.conf is not None
        else POLD2_MLP_Dataset.default_conf
    )
    dataset = POLD2_MLP_Dataset(conf)

    # Test train loader
    train_loader = dataset.get_data_loader("train")
    logger.info(f"The train dataset has {len(train_loader)} elements.")
    for data in train_loader:
        print(f'TRAIN - input: {data["input"].shape}, label: {data["label"].shape}')
        break

    # Test val loader
    val_loader = dataset.get_data_loader("val")
    logger.info(f"The validation dataset has {len(val_loader)} elements.")
    for data in val_loader:
        print(f'VAL - input: {data["input"].shape}, label: {data["label"].shape}')
        break<|MERGE_RESOLUTION|>--- conflicted
+++ resolved
@@ -15,10 +15,6 @@
 import torch
 from omegaconf import OmegaConf
 from tqdm import tqdm
-<<<<<<< HEAD
-import pickle
-=======
->>>>>>> 1ab2f103
 import enum
 
 from gluefactory.models.deeplsd_inference import DeepLSD
@@ -81,14 +77,9 @@
                     "grad_nfa": True,
                 },
                 "weights": None,  # path to the weights of the DeepLSD model (relative to DATA_PATH)
-<<<<<<< HEAD
-            }, 
-            "jpldd_config" : { # Config for JPLDD to generate distance and angle field. If this is None, DeeplSD DF and AF will be used
-=======
             },
 
             "jpldd_config" : {
->>>>>>> 1ab2f103
                 "name": "joint_point_line_extractor",
                 "max_num_keypoints": 500,  # setting for training, for eval: -1
                 "timeit": True,  # override timeit: False from BaseModel
@@ -165,40 +156,9 @@
 
         device = torch.device("cuda" if torch.cuda.is_available() else "cpu")
 
-<<<<<<< HEAD
-        def get_line_from_image(file_path, deeplsd_net, jpldd_net):
-            if file_path[-4:] != '.pkl':
-                img = cv2.imread(file_path)[:, :, ::-1]
-                if self.gen_debug:
-                    self.IMAGE = img
-                gray_img = cv2.cvtColor(img, cv2.COLOR_RGB2GRAY)
-                jpldd_img = load_image(file_path).to(device).unsqueeze(0)
-            else:
-                file = {}
-                with open(file_path, 'rb') as f:
-                    fileread = pickle.load(f)
-                    file['img'] = fileread['img']
-                    file['lines'] = fileread['lines']
-                    file['points'] = fileread['points']
-                    file['imgname'] = fileread['imgname']
-                
-                del fileread
-                gray_img = cv2.cvtColor(file['img'], cv2.COLOR_RGB2GRAY)
-                jpldd_img = torch.from_numpy(file["img"].astype(np.float32)).permute(2,0,1).to(device).unsqueeze(0)
-
-            def get_lines(lines: np.ndarray, points: np.ndarray):
-
-                lines_xy = []
-                for line in lines:
-                    lines_xy.append([points[line[0]], points[line[1]]])
-
-                return np.array(lines_xy)
-            
-=======
         def get_line_from_image(file_path, deeplsd_net, jpldd_net, reshape_image=None):
             img = cv2.imread(file_path)[:, :, ::-1]
             gray_img = cv2.cvtColor(img, cv2.COLOR_RGB2GRAY)
->>>>>>> 1ab2f103
 
             if reshape_image is not None:
                 gray_img = cv2.resize(gray_img, (reshape_image, reshape_image))
@@ -215,11 +175,7 @@
                 / 255.0
             }
             inputs_jpldd = {
-<<<<<<< HEAD
-                "image": jpldd_img
-=======
                 "image": torch.tensor(img.copy(), dtype=torch.float, device=device)[None].permute(0, 3, 1, 2)/255.0
->>>>>>> 1ab2f103
             }
 
             with torch.no_grad():
@@ -235,16 +191,8 @@
             distances /= deeplsd_net.conf.line_neighborhood
 
             # angle field
-<<<<<<< HEAD
-            if self.conf.generate.jpldd_config is not None:
-                angles = out_jpldd["line_anglefield"][0]
-            else:
-                angles = out_deeplsd["line_level"][0]
-            angles = angles.cpu().numpy() / np.pi
-=======
             angles = out_jpldd["line_anglefield"][0]
             angles = angles / np.pi
->>>>>>> 1ab2f103
 
             if file_path[-4:] != '.pkl':
                 lines = np.array(out_deeplsd["lines"][0])
@@ -286,57 +234,8 @@
                 p2_neigh = np.clip(p2_neigh, 0, img_shape[::-1])
                 neg_lines.append(np.stack([p1_neigh, p2_neigh]))
 
-<<<<<<< HEAD
-            df_val = distance_map[points[:, 1], points[:, 0]].reshape(num_bands,-1)
-            af_val = angle_map[points[:, 1], points[:, 0]].reshape(num_bands,-1)
-
-
-            if conf.generate.use_df and not conf.generate.use_af:
-                return df_val
-            elif conf.generate.use_af and not conf.generate.use_df:
-                return af_val
-            else:
-                return np.hstack([df_val, af_val])
-            
-        def generate_random_endpoints(img_shape, gen_conf):
-            # Randomly sample negative points and generate lines
-            neg_x = np.random.randint(0, img_shape[1], (2 * gen_conf.num_negative_per_image)).reshape(-1, 1)
-            neg_y = np.random.randint(0, img_shape[0], (2 * gen_conf.num_negative_per_image)).reshape(-1, 1)
-            neg_lines = np.stack([neg_x, neg_y], axis=1).reshape(-1, 2, 2)
-
-            return neg_lines
-        
-        def generate_deeplsd_random_endpoints(lines):
-            # Randomly pair up the deeplsd endpoints to generate negative samples
-            lines = lines.copy()
-            endpoints = lines.reshape(-1, 2)
-            np.random.shuffle(endpoints)
-            neg_lines = endpoints.reshape(-1, 2, 2)
-
-            return neg_lines
-        
-        def generate_deeplsd_neighbour_endpoints(lines, img_shape, gen_conf):
-            # Pairup points in the neighbourhood of the deeplsd endpoints to generate hard negative samples
-            neg_lines = []
-            min_radius = gen_conf.negative_neighbour_min_radius
-            max_radius = gen_conf.negative_neighbour_max_radius
-
-            for line in lines:
-                radius = np.random.randint(min_radius, max_radius)
-
-                p1, p2 = line
-                p1_neigh = p1 + np.random.randint(-radius, radius, 2)
-                p2_neigh = p2 + np.random.randint(-radius, radius, 2)
-                p1_neigh = np.clip(p1_neigh, 0, img_shape[::-1])
-                p2_neigh = np.clip(p2_neigh, 0, img_shape[::-1])
-                neg_lines.append(np.stack([p1_neigh, p2_neigh]))
-
             neg_lines = np.array(neg_lines)
 
-=======
-            neg_lines = np.array(neg_lines)
-
->>>>>>> 1ab2f103
             return neg_lines
 
         if data_dir.exists():
@@ -385,13 +284,6 @@
 
             lines = lines.astype(int)  # convert to int for indexing
 
-<<<<<<< HEAD
-            # Postive samples
-            if gen_conf.num_positive_per_image == -1:
-                pos_idx = np.arange(len(lines))
-            else:
-                num_pos = min(gen_conf.num_positive_per_image, len(lines))
-=======
             self.num_positive = gen_conf.num_positive_per_image
             self.num_negative = gen_conf.num_negative_per_image
 
@@ -405,7 +297,6 @@
                 self.num_negative = len(lines)
             else:
                 num_pos = min(self.num_positive, len(lines))
->>>>>>> 1ab2f103
                 pos_idx = np.random.choice(len(lines), num_pos, replace=False)
             pos_lines = lines[pos_idx]
 
@@ -423,40 +314,24 @@
                 neg_deeplsd_random = generate_deeplsd_random_endpoints(lines)
                 neg_deeplsd_neighbour = generate_deeplsd_neighbour_endpoints(lines, img_shape, gen_conf)
 
-<<<<<<< HEAD
-                num_neg_neigh = int(gen_conf.combined_ratio * gen_conf.num_negative_per_image)
-                num_neg_rand = gen_conf.num_negative_per_image - num_neg_neigh
-
-                neigh_idx = np.random.choice(len(neg_deeplsd_neighbour), min(num_neg_neigh,len(neg_deeplsd_neighbour)), replace=False)
-                rand_idx = np.random.choice(len(neg_deeplsd_random), min(num_neg_rand,len(neg_deeplsd_random)), replace=False)
-=======
                 num_neg_neigh = int(gen_conf.combined_ratio * self.num_negative)
                 num_neg_rand = self.num_negative - num_neg_neigh
 
                 neigh_idx = np.random.choice(len(neg_deeplsd_neighbour), min(num_neg_neigh, len(neg_deeplsd_neighbour)), replace=False)
                 rand_idx = np.random.choice(len(neg_deeplsd_random), min(num_neg_rand, len(neg_deeplsd_random)), replace=False)
->>>>>>> 1ab2f103
 
                 neg_lines = np.concatenate([neg_deeplsd_neighbour[neigh_idx], neg_deeplsd_random[rand_idx]])
 
             else:
                 raise ValueError(f"Unknown negative type: {gen_conf.negative_type}")
             
-<<<<<<< HEAD
-            num_neg = min(gen_conf.num_negative_per_image, len(neg_lines))
-=======
             num_neg = min(self.num_negative, len(neg_lines))
->>>>>>> 1ab2f103
             neg_idx = np.random.choice(len(neg_lines), num_neg, replace=False)
             neg_lines = neg_lines[neg_idx]
             
             # DEBUG
             if self.gen_debug:
-<<<<<<< HEAD
-                dimg = show_lines(self.IMAGE[:,:,::-1], pos_lines.astype(int), color='green')
-=======
                 dimg = show_lines(self.IMAGE[:,:,::-1].copy(), pos_lines.astype(int), color='green')
->>>>>>> 1ab2f103
                 dimg = show_lines(dimg, neg_lines.astype(int), color='red')
                 dimg = show_points(dimg, pos_lines.reshape(-1, 2).astype(int))
 
@@ -464,24 +339,6 @@
                 cv2.imwrite(f"tmp_dataset_debug/{self.IDX}.png", dimg)
                 self.IDX += 1
 
-<<<<<<< HEAD
-
-            # Generate positive samples
-            for line in pos_lines:
-                positives.append(
-                    datasetEntryFromPoints(
-                        line[0], line[1], distance_map, angle_map, blend, img_shape
-                    )
-                )
-
-            # Generate negative samples
-            for line in neg_lines:
-                negatives.append(
-                    datasetEntryFromPoints(
-                        line[0], line[1], distance_map, angle_map, blend, img_shape
-                    )
-                )
-=======
             # convert to torch tensors
             device = extractor.device
             pos_lines = torch.tensor(pos_lines, dtype=torch.int, device=device)
@@ -509,7 +366,6 @@
 
         positives = np.concatenate(positives)
         negatives = np.concatenate(negatives)
->>>>>>> 1ab2f103
 
         # Save the data
         np.save(data_dir / "positives.npy", positives)
