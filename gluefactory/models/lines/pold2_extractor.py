"""
Extract lines given intermediate representations of an image in the form of keypoints, distance field and angle field.
Usage:
    python -m gluefactory.models.lines.pold2_extractor --conf gluefactory/configs/pold2_line_extractor_test.yaml --show
"""

import argparse
import glob
import logging
import os
import pickle
import time
from functools import cmp_to_key

import cv2
import matplotlib.pyplot as plt
import numpy as np
import torch
import torch.nn as nn
from omegaconf import OmegaConf
from PIL import Image
from tqdm import tqdm

from gluefactory.models.base_model import BaseModel
from gluefactory.models.lines.line_refinement import merge_lines_torch
from gluefactory.models.lines.pold2_mlp import POLD2_MLP
from gluefactory.settings import DATA_PATH, root

logger = logging.getLogger(__name__)


class LineExtractor(BaseModel):

    default_conf = {
        "num_sample": 8,
        "max_point_size": 1500,
        "distance_map": {
            "threshold": 0.5,
            "avg_filter_size": 13,
            "avg_filter_padding": 6,
            "avg_filter_stride": 1,
            "inlier_ratio": 1.0,
            "max_accepted_mean_value": 0.8,
        },
        "mlp_conf": POLD2_MLP.default_conf,
        "device": None,
        "debug": False,
    }

    def _init(self, conf: dict):

        self.num_sample = conf.num_sample
        self.num_sample_strong = conf.mlp_conf.num_line_samples
        self.max_point_size = conf.max_point_size

        if conf.device is not None:
            self.device = conf.device
        else:
            self.device = "cuda" if torch.cuda.is_available() else "cpu"

        # Precompute coeffs
        coeffs = torch.arange(0, 1, 1 / self.num_sample).to(self.device).view(-1, 1)
        coeffs_second = (
            (1 - torch.arange(0, 1, 1 / self.num_sample)).to(self.device).view(-1, 1)
        )

        coeffs_strong = (
            torch.arange(0, 1, 1 / self.num_sample_strong).to(self.device).view(-1, 1)
        )
        coeffs_strong_second = (
            (1 - torch.arange(0, 1, 1 / self.num_sample_strong))
            .to(self.device)
            .view(-1, 1)
        )

        # Precompute indices
        indices = torch.combinations(torch.arange(0, self.max_point_size), r=2).numpy()

        # Sort list
        # Key corresponds to the max index in the pair
        indices = sorted(
            indices,
            key=cmp_to_key(lambda e1, e2: max(e1[0], e1[1]) - max(e2[0], e2[1])),
        )
        indices = torch.tensor(np.array(indices)).to(self.device)

        self.coeffs = coeffs
        self.coeffs_second = coeffs_second
        self.coeffs_strong = coeffs_strong
        self.coeffs_strong_second = coeffs_strong_second
        self.indices = indices

        # Import mlp
        self.model = POLD2_MLP(conf.mlp_conf)
        self.model.to(self.device)
        self.model.eval()

    # Distance map processing
    def process_distance_map(self, distance_map):
        df_conf = self.conf.distance_map
        distance_map = distance_map < df_conf.threshold

        average_filter = nn.AvgPool2d(
            kernel_size=df_conf.avg_filter_size,
            stride=df_conf.avg_filter_stride,
            padding=df_conf.avg_filter_padding,
        )

        distance_map_smooth = average_filter(distance_map[None, :, :].float())
        output = (distance_map & (distance_map_smooth < 1))[0]

        return output

    def get_coordinates(self, points, indices, coeffs, coeffs_second):
        first_point_position = points[indices[:, 0]].view(-1)
        first_point_position = coeffs * first_point_position

        second_point_position = points[indices[:, 1]].view(-1)
        second_point_position = coeffs_second * second_point_position

        # Compute the points along the line
        # If we have 3 points for example
        # ==> p1 = 1.0 * first + 0.0 * second
        # ==> p2 = 0.5 * first + 0.5 * second
        # ==> p3 = 0.0 * first + 1.0 * second
        return (first_point_position + second_point_position).view(-1, 2).int()

    def sample_map(self, points, map):
        return map[points[:, 1], points[:, 0]]


    # Distance map filtering
    def filter_with_distance_field(
        self, points: torch.Tensor, binary_distance_map: torch.Tensor, distance_map: torch.Tensor, indices: torch.Tensor
    ) -> torch.Tensor:
        """
        Heuristic filtering line candidates given each as 2 line endpoints, by sampling equidistant points
        inbetween line endpoints. It then checks:
            1. Is the mean DF value of samples for a line below a certain thresh
            2. How many df values of samples for a line are below a threshold (told by binary_distance_map at these points)

        If both conditions are True for a line candidate it is considered a valid line by this filter.
        
        Args:
            points (torch.Tensor): all keypoints
            binary_distance_map (torch.Tensor): binary map, telling whether df values at pos are smaller than a threshold
            distance_map (torch.Tensor): distance field as in DeepLSD, normalized to [0, 1]
            indices (torch.Tensor): indices of line endpoints
        Return:
            Indices of
        """
        inlier_ratio = self.conf.distance_map.inlier_ratio
        max_accepted_mean_value = self.conf.distance_map.max_accepted_mean_value

        # Get coordinates
        points_coordinates = self.get_coordinates(
            points, indices, self.coeffs, self.coeffs_second
        )

        # Sample points
        binary_df_sampled = self.sample_map(
            points_coordinates, binary_distance_map
        ).view(self.num_sample, -1)
        df_sampled = self.sample_map(points_coordinates, distance_map).view(
            self.num_sample, -1
        )

        # We reduce the values along the line
        detected_line_indices = (
            torch.sum(binary_df_sampled, dim=0) >= self.num_sample * inlier_ratio
        )
        detected_line_float = torch.mean(df_sampled.float(), dim=0) <= max_accepted_mean_value

        if self.conf.debug:
            print(f"Decision pos lines binary df: {torch.sum(detected_line_indices)}")
            print(f"Decision pos lines df: {torch.sum(detected_line_float)}")
            print(f"Decision overall num lines: {torch.sum(detected_line_indices & detected_line_float)}")
        # Finally we can filter the indices
        return indices[detected_line_indices & detected_line_float]

    def compute_band_points(points):
        pass


    # MLP filter
    def mlp_filter(self, points: torch.Tensor, indices_image: torch.Tensor, distance_map: torch.Tensor, angle_map: torch.Tensor) -> torch.Tensor:
        """
        Uses a small Fully Connected NN (MLP) to predict the probabilities of all given line candidates to really be a line!
        This probabilityx is then used to filter out line candidates whose predicted probability is below a certain threshhold.

        Args:
            points (torch.Tensor): all keypoints, Shape: (#keypoints , 2)
            indices_image (torch.Tensor): Each row contains indices of 2 keypoints (indexing keypoint list "points"). Thus each row = 1 line candidate. Shape: (#candidate_lines , 2)
            distance_map (torch.Tensor): distance field as in DeepLSD
            angle_map (torch.Tensor): angle field as in DeepLSD

        Returns:
            torch.Tensor: _description_
        """
        use_df = self.conf.mlp_conf.has_distance_field
        use_af = self.conf.mlp_conf.has_angle_field

        # Sample coordinates (sample line points for each pair of kp representing a line candidate)
        points_coordinates = self.get_coordinates(
            points, indices_image, self.coeffs_strong, self.coeffs_strong_second
        )

        if self.conf.mlp_conf.use_band:
            first_band_points,second_band_points = self.compute_band_points()
            first_band_points_coordinates = self.get_coordinates(first_band_points, indices_image, self.coeffs_strong, self.coeffs_strong_second)
            second_band_points_coordinates = self.get_coordinates(second_band_points, indices_image, self.coeffs_strong, self.coeffs_strong_second)

        # Sample points
        if use_df:
<<<<<<< HEAD
            df_vals = self.sample_map(points_coordinates, distance_map).view(self.num_sample_strong, -1)
            if self.conf.mlp_conf.use_band:
                df_vals_band1 = self.sample_map(first_band_points_coordinates, distance_map).view(self.num_sample_strong, -1)
                df_vals_band2 = self.sample_map(second_band_points_coordinates, distance_map).view(self.num_sample_strong, -1)
                df_vals = torch.cat((df_vals,df_vals_band1,df_vals_band2),dim=1)

        if use_af:
            af_vals = self.sample_map(points_coordinates, angle_map).view(self.num_sample_strong, -1)
            if self.conf.mlp_conf.use_band:
                af_vals_band1 = self.sample_map(first_band_points_coordinates, angle_map).view(self.num_sample_strong, -1)
                af_vals_band2 = self.sample_map(second_band_points_coordinates, angle_map).view(self.num_sample_strong, -1)
                af_vals = torch.cat((af_vals,af_vals_band1,af_vals_band2),dim=1)
=======
            df_vals = self.sample_map(points_coordinates, distance_map).view(
                self.num_sample_strong, -1
            )
        if use_af:
            af_vals = self.sample_map(points_coordinates, angle_map).view(
                self.num_sample_strong, -1
            )
>>>>>>> fb9a2bd0

        # Prepare input for MLP
        if use_df and use_af:
            inp_vals = torch.cat((df_vals, af_vals), dim=0)
        elif use_df:
            inp_vals = df_vals
        elif use_af:
            inp_vals = af_vals

        # Return estimated probabilities
        predictions = self.model(
            {
                "input": torch.swapaxes(inp_vals, 0, 1),
            }
        )["line_probs"]
        mlp_output = (predictions > self.conf.mlp_conf.pred_threshold).reshape(-1)

        # Filter lines based on MLP output
        return indices_image[mlp_output]

    # Post processing step
    def two_stage_filter(
        self, points, binary_distance_map, distance_map, angle_map, indices_image
    ):

        # First pass - weak filter - Handcrafted heuristic
        indices_image = self.filter_with_distance_field(
            points, binary_distance_map, distance_map, indices_image
        )
        if self.conf.debug:
            print(f"Num lines after 1st stage: {indices_image.shape[0]}")

        # Second pass - strong filer - MLP filter
        indices_image = self.mlp_filter(points, indices_image, distance_map, angle_map)

        if self.conf.debug:
            print(f"Num lines after MLP stage: {indices_image.shape[0]}")
        return indices_image

    def _forward(self, data: dict) -> torch.Tensor:
        points = data["points"]
        distance_map = data["distance_map"]
        angle_map = data["angle_map"]

        # Convert angle map (direction vector) to angle (radians from 0 to pi) but only if loading ground truth!
        if angle_map.ndim > 2:
            angle_map = torch.atan2(angle_map[1], angle_map[0]) % torch.pi

        # Get indices
        if len(points) > self.max_point_size:
            logger.warning(
                f"WARNING: We have more than {self.max_point_size} points in this image ({len(points)}), keeping only {self.max_point_size} firsts"
            )
            points = points[: self.max_point_size]

        # Precompute indices
        number_pairs = int(len(points) * (len(points) - 1) / 2)
        indices_image = self.indices[:number_pairs]

        # normalize to [0, 1] by dividing by max value TODO: strict positive Z-Score normalization ?
        df_max = distance_map.max()
        distance_map = distance_map.float()
        distance_map /= df_max

        # Process distance map
        binary_distance_map = self.process_distance_map(distance_map)

        # Apply two stage filter
        return self.two_stage_filter(
            points, binary_distance_map, distance_map, angle_map, indices_image
        )

    def loss(self, pred, data):
        raise NotImplementedError


def show_points(image, points):
    for point in points:
        cv2.circle(image, (point[0], point[1]), 4, (191, 69, 17), -1)

    return image


def show_lines(image, lines):
    for pair_line in lines:
        cv2.line(image, pair_line[0], pair_line[1], (255, 255, 0), 3)

    return image


def test_extractor(extractor, folder_path, device, show=False):
    image = torch.from_numpy(np.array(Image.open(f"{folder_path}/base_image.jpg"))).to(
        device
    )
    distance_map = torch.from_numpy(np.array(Image.open(f"{folder_path}/df.jpg"))).to(
        device
    )
    angle_map = torch.from_numpy(np.array(Image.open(f"{folder_path}/angle.jpg"))).to(
        device
    )

    # Prepare distance map
    distance_map = distance_map.float() / 255
    with open(f"{folder_path}/values.pkl", "rb") as f:
        values = pickle.load(f)
        distance_map = distance_map * values["max_df"]

    # Normalize angle map
    angle_map = angle_map.float() / 255 * np.pi
    angle_map = torch.cat(
        (torch.cos(angle_map).unsqueeze(2), torch.sin(angle_map).unsqueeze(2)), dim=2
    ).permute(2, 0, 1)

    # Load keypoints
    points_np = np.load(f"{folder_path}/keypoints.npy", allow_pickle=True)
    points = torch.from_numpy(points_np).to(device).int()

    # Start counter
    start_time = time.perf_counter()

    data = {"points": points, "distance_map": distance_map, "angle_map": angle_map}
    # Post processing step
    indices_image = extractor(data)

    if device == "cuda":
        torch.cuda.synchronize()

    # End counter
    end_time = time.perf_counter()

    image = image.cpu().detach().numpy()
    points = points.cpu().numpy()
    indices_image = indices_image.cpu().numpy()

    # Samples lines from indices
    lines = points[indices_image]

    # Show lines and points
    o_img = show_lines(image, lines[:, :, :2])
    o_img = show_points(o_img, points)

    folder_path = folder_path.split("/")[-1]

    # logger.info(f"Elapsed time for {folder_path} is : {end_time - start_time}")

    plt.imshow(o_img)
    if show:
        plt.show()

    plt.title("Before NMS")
    plt.axis("off")
    plt.savefig(
        f"tmp/{folder_path}_orig.jpg", dpi=300, bbox_inches="tight", pad_inches=0
    )
    plt.close()

    # Merge lines
    # Append indices to lines - (N,2,3)
    lines = np.concatenate(
        [lines.reshape(-1, 2), indices_image.reshape(-1, 1)], axis=-1
    ).reshape(-1, 2, 3)
    indices_nms = (
        merge_lines_torch(torch.tensor(lines), return_indices=True).int().cpu().numpy()
    )
    n_lines = points[indices_nms]
    n_img = show_lines(image, n_lines)
    n_img = show_points(n_img, points)

    plt.imshow(n_img)
    plt.title("After NMS")
    plt.axis("off")
    plt.savefig(
        f"tmp/{folder_path}_nms.jpg", dpi=300, bbox_inches="tight", pad_inches=0
    )
    plt.close()

    # Merge lines without indices
    onms_lines = (
        merge_lines_torch(torch.tensor(lines[:, :, :2]), return_indices=False)
        .int()
        .cpu()
        .numpy()
    )
    print(f"Number of lines after orig NMS: {len(onms_lines)}")

    onms_img = show_lines(image, onms_lines)
    onms_img = show_points(onms_img, points)

    plt.imshow(onms_img)
    plt.title("After orig NMS")
    plt.axis("off")
    plt.savefig(
        f"tmp/{folder_path}_orig_nms.jpg", dpi=300, bbox_inches="tight", pad_inches=0
    )
    plt.close()


if __name__ == "__main__":
    from ... import logger

    argParser = argparse.ArgumentParser()
    argParser.add_argument("--conf", type=str, default=None)
    argParser.add_argument("--show", action="store_true")
    args = argParser.parse_args()

    extractor_conf = (
        OmegaConf.load(args.conf)
        if args.conf is not None
        else LineExtractor.default_conf
    )
    extractor = LineExtractor(extractor_conf)

    if os.path.exists("tmp"):
        os.system("rm -r tmp")
    os.makedirs("tmp", exist_ok=True)

    for val in tqdm(
        glob.glob(
            str(DATA_PATH / "revisitop1m_POLD2/**/base_image.jpg"), recursive=True
        )
    ):
        test_extractor(
            extractor, os.path.split(val)[0], extractor_conf.device, args.show
        )<|MERGE_RESOLUTION|>--- conflicted
+++ resolved
@@ -212,7 +212,6 @@
 
         # Sample points
         if use_df:
-<<<<<<< HEAD
             df_vals = self.sample_map(points_coordinates, distance_map).view(self.num_sample_strong, -1)
             if self.conf.mlp_conf.use_band:
                 df_vals_band1 = self.sample_map(first_band_points_coordinates, distance_map).view(self.num_sample_strong, -1)
@@ -225,15 +224,6 @@
                 af_vals_band1 = self.sample_map(first_band_points_coordinates, angle_map).view(self.num_sample_strong, -1)
                 af_vals_band2 = self.sample_map(second_band_points_coordinates, angle_map).view(self.num_sample_strong, -1)
                 af_vals = torch.cat((af_vals,af_vals_band1,af_vals_band2),dim=1)
-=======
-            df_vals = self.sample_map(points_coordinates, distance_map).view(
-                self.num_sample_strong, -1
-            )
-        if use_af:
-            af_vals = self.sample_map(points_coordinates, angle_map).view(
-                self.num_sample_strong, -1
-            )
->>>>>>> fb9a2bd0
 
         # Prepare input for MLP
         if use_df and use_af:
